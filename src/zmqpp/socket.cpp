--- conflicted
+++ resolved
@@ -341,11 +341,7 @@
 
 	if(result >= 0)
 	{
-<<<<<<< HEAD
-		length = (std::min)(length, zmq_msg_size(&_recv_buffer));
-=======
 		length = (std::min<size_t>)(length, zmq_msg_size(&_recv_buffer));
->>>>>>> d8b81178
 		memcpy(buffer, zmq_msg_data(&_recv_buffer), length);
 
 		return true;
@@ -679,10 +675,12 @@
 	case socket_option::receive_high_water_mark:
 	case socket_option::multicast_hops:
 #endif
-#if (ZMQ_VERSION_MAJOR > 3) || ((ZMQ_VERSION_MAJOR == 3) && (ZMQ_VERSION_MINOR >= 1))
+#if (ZMQ_VERSION_MAJOR > 3) || ((ZMQ_VERSION_MAJOR == 3) && (ZMQ_VERSION_
+      OR >= 1))
 	case socket_option::ipv4_only:
 #endif
-#if (ZMQ_VERSION_MAJOR > 3) || ((ZMQ_VERSION_MAJOR == 3) && (ZMQ_VERSION_MINOR >= 2))
+#if (ZMQ_VERSION_MAJOR > 3) || ((ZMQ_VERSION_MAJOR == 3) && (ZMQ_VERSION_
+      OR >= 2))
 #if (ZMQ_VERSION_MAJOR == 3 && ZMQ_VERSION_MINOR == 2)
 	case socket_option::delay_attach_on_connect:
 #else
