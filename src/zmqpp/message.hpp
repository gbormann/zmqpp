/*
 * This Source Code Form is subject to the terms of the Mozilla Public
 * License, v. 2.0. If a copy of the MPL was not distributed with this
 * file, You can obtain one at http://mozilla.org/MPL/2.0/.
 *
 * This file is part of zmqpp.
 * Copyright (c) 2011-2015 Contributors as noted in the AUTHORS file.
 */

/**
 * \file
 *
 * \date   9 Aug 2011
 * \author Ben Gray (\@benjamg)
 */

#ifndef ZMQPP_MESSAGE_HPP_
#define ZMQPP_MESSAGE_HPP_

#include <cassert>
#include <cstring>
#include <deque>
#include <functional>
#include <string>
#include <type_traits>
#include <unordered_map>
#include <utility>

#include <zmq.h>

#include "compatibility.hpp"
#include "endian.hpp"
#include "frame.hpp"
#include "signal.hpp"

// TODO Count down the read_cursor, or consume parts instead.

namespace zmqpp
{
/*
 * REMARK: The interface is a hodgepodge of styles, if not a complete mess.
 * Is it a consequence of too many cooks?
 *
 * It might be better to separate major styles into separate implementations.
 *
 * With the portable endiannes conversion, most of the composition and
 * extraction methods are one-liners, so it remains to be decided whether it is
 * worth factoring out common implementations into a base class or a CRTP-based
 * implementation (as long as it is not RT polymorphism!).
 */
/**
 * \brief a zmq message with optional multipart support
 *
 * A zmq message is made up of one or more parts which are sent together to
 * the target endpoints. zmq guarantees either the whole message or none
 * of the message will be delivered.
 */
class ZMQPP_EXPORT message
{
public:
	/**
	 * \brief callback to release user allocated data.
	 *
	 * The release function will be called on any void* moved part.
	 * It must be thread safe to the extent that the callback may occur on
	 * one of the context threads.
	 *
	 * The function called will be passed a single variable which is the
	 * pointer to the memory allocated.
	 */
	typedef std::function<void (void*)> release_function;

	message();
	~message();

	template <typename T, typename ...Args>
	message(T content, Args &&...args)
	  : message()
	{
  	
		add(content, std::forward<Args>(args)...);
	}

	size_t parts() const;
<<<<<<< HEAD
	size_t size(std::size_t part) const;
=======
	size_t size(size_t const part) const;
	std::string get(size_t const part) const;

	void get(int8_t& integer, size_t const part) const;
	void get(int16_t& integer, size_t const part) const;
	void get(int32_t& integer, size_t const part) const;
	void get(int64_t& integer, size_t const part) const;
	void get(signal& sig, size_t const part) const;

	void get(uint8_t& unsigned_integer, size_t const part) const;
	void get(uint16_t& unsigned_integer, size_t const part) const;
	void get(uint32_t& unsigned_integer, size_t const part) const;
	void get(uint64_t& unsigned_integer, size_t const part) const;

	void get(float& floating_point, size_t const part) const;
	void get(double& double_precision, size_t const part) const;
	void get(bool& boolean, size_t const part) const;

	void get(std::string& string, size_t const part) const;
>>>>>>> 85ae9602

	// Warn: If a pointer type is requested the message (well zmq) still 'owns'
	// the data and will release it when the message object is freed on the sending
	// side. On the receiving side, we are responsible!!
	/**
	 * Access a message part of primitive type by index.
	 *
	 * Usage: double price = mkt_update.get<double>(1);
	 *
	 * The method throws an exception when requesting a conversion to a type that
	 * is not supported out of the box. If this happens, there are two ways
	 * around this: either you request a typed pointer or you provide a
	 * template specialisation.
	 *
	 * Alternatively, if you have no knowledge of the type, you could request a
	 * byte pointer or as a last resort a raw pointer using the raw_data
	 * interface.
	 *
	 * @param part - part index in multi-frame message
	 * @throws exception - when attempting to convert the part to an unsupported type.
	 *
	 * @see raw_data
	 */
	template<typename Type>
	Type get(std::size_t part) const
	{
		if (std::is_pointer<Type>::value)
			return static_cast<Type>(raw_data(part));
		throw exception("Attempting to convert a message part to an unknown type.");
	}

	// Warn: The message (well zmq) still 'owns' the data and will release it
	// when the message object is freed.
	template<typename Type>
	ZMQPP_DEPRECATED("Pointers are not transportable outside process address space. Please consider using object handles or a serialisation framework in combination with zmqpp.")
	void get(Type** content, std::size_t part) const
	{
		*content = get<Type*>(part);
	}

	template<int part=0, typename T, typename ...Args>
	void extract(T& next_content, Args&...args)
	{
		assert(part < parts());
		next_content = get<T>(part);
		extract<part+1>(args...);
	}

	template<int part=0, typename T>
	void extract(T& next_content)
	{
		assert(part < parts());
		next_content = get<T>(part);
	}

	/*
	 * REMARK: The performance advantage of no-copy through move is largely
	 * undone by the dynamic allocation. At high message rates with different
	 * allocators/pools, this might fragment the heap.
	 *
	 * If we insist on managed releasers, at least we can do better by caching
	 * the allocated object, either transparantly using the hash_code or by
	 * a registration process that returns a cookie per registered releaser.
	 *
	 * In any case, in low latency environments, we want to avoid unnecessary
	 * dynamic allocation. Hence the added possibility to pass a releaser
	 * as is (without breaking existing client code), leaving the guarantee of
	 * the releaser life cycle to overlap with the raw message life cycle
	 * to the caller.
	 */
	/**
	  * Move operators will take ownership of message parts without copying.
	  *
	  * @param content - a void* content pointer
	  * @param size
	  * @param release
	  * @param managed_releaser if <b>true</b> (default case), keep the
	  *					release_function alive by wrapping it in a dynamically allocated
	  *					copy until the raw msg data is released.
	  *													if <b>false</b>, it is assumed that the releaser
	  *         object's life cycle extends at least beyond the zmq raw message's.
	  * @note The underlying release function call wrapped by the std::function
	  * object obviously has to stay in scope throughout, regardless. However
	  * the unmanaged releaser version saves an allocation/deallocation per
	  * message _part_.
	  */
	  void move(void* content, std::size_t size,
	  		const release_function& release,
	  		bool managed_releaser = true);

	// Raw move data operation, useful with data structures more than anything else.
	/**
	 * Move operation to move typed objects allocated with default 'new.'
	 * The library takes ownership.
	 *
	 * If combined with a serialiser/deserialiser such as Google Protocol Buffers
	 * this allows a powerful way to transfer larger data structures.
	 */
	template<typename Object>
	void move(Object *content)
	{
		add_nocopy(content, sizeof(Object), &deleter_callback<Object>);
	}

	// Copy operators will take copies of any data
	template<typename Type, typename ...Args>
	void add(Type content, Args &&...args)
	{
		*this << content;
		add(std::forward<Args>(args)...);
	}

	template<typename Type>
	void add(Type content)
	{
		*this << content;
	}

	// Copy operators will take copies of any data with a given size
	template<typename Type>
	void add_raw(const Type* content, std::size_t data_size = sizeof(Type))
	{
		_parts.emplace_back(content, data_size);
	}

	// Use exact data part, neither zmqpp nor 0mq will copy, alter or delete
	// this data. It must remain valid for at least the lifetime of the
	// 0mq message, recommended only with const data.
	template<typename Type>
	ZMQPP_DEPRECATED("Use add_nocopy() or add_nocopy_const() instead.")
	void add_const(const Type *content, std::size_t data_size = sizeof(Type))
	{
		add_nocopy_const(content, data_size, nullptr, nullptr);
	}

	/*
	 * REMARK: Why make the const/non-const differentiation in the method name
	 * rather than the signature (as is customary)
	 */
	/**
	 * Add a no-copy frame.
	 *
	 * This means that neither zmqpp nor libzmq will make a copy of the
	 * data. The pointed-to data must remain valid for the lifetime of
	 * the underlying zmq_msg_t. Note that you cannot always know about
	 * this lifetime, so be careful.
	 *
	 * @param content The pointed-to data that will be sent in the message.
	 * @param data_size The number of bytes pointed-to by "content".
	 * @param ffn The free function called by libzmq when it doesn't need
	 * your buffer anymore. It defaults to nullptr, meaning your data
	 * will not be freed.
	 * @param hint A hint to help your free function do its job.
	 *
	 * @note This is similar to what `move()` does. While `move()` provides
	 * a type-safe deleter (at the significant cost of 1 memory allocation)
	 * add_nocopy let you pass the low-level callback that libzmq will invoke.
	 *
	 * @note The free function must be thread-safe as it can be invoke from
	 * any of libzmq's context threads.
	 *
	 * @see add_nocopy_const
	 * @see move
	 */
	template<typename Type>
	void add_nocopy(Type *content, std::size_t data_size = sizeof(Type),
					zmq_free_fn *ffn = nullptr, void *hint = nullptr)
	{
		static_assert(!std::is_const<Type>::value,
                  "Data part must not be const. Use add_nocopy_const() instead (and read its documentation)");
		_parts.emplace_back(content, data_size, ffn, hint);
	}

	/**
	 * Add a no-copy frame where pointed-to data are const.
	 *
	 * This means that neither zmqpp nor libzmq will make a copy of the
	 * data. The pointed-to data must remain valid for the lifetime of
	 * the underlying zmq_msg_t. Note that you cannot always know about
	 * this lifetime, so be careful.
	 *
	 * @warning About constness: The library will cast away constness from
	 * your pointer. However, it promises that both libzmq and zmqpp will
	 * not alter the pointed-to data. *YOU* must however be careful: zmqpp or libzmq
	 * will happily return a non-const pointer to your data. It's your responsibility
	 * to not modify it.
	 *
	 * @param content The pointed-to data that will be send in the message.
	 * @param data_size The number of byte pointed-to by "content".
	 * @param ffn The free function called by libzmq when it doesn't need
	 * your buffer anymore. It defaults to nullptr, meaning your data won't be freed.
	 * @param hint A hint to help your free function do its job.
	 *
	 * @note The free function must be thread-safe as it can be invoke from
	 * any of libzmq's context threads.
	 *
	 * @see add_nocopy
	 */
	template<typename Type>
	void add_nocopy_const(const Type* content, 
	                      std::size_t data_size = sizeof(Type),
                        zmq_free_fn *ffn = nullptr, void *hint = nullptr)
	{
		add_nocopy(const_cast<Type*>(content), data_size, ffn, hint);
	}

<<<<<<< HEAD
	// Stream styles
	void reset_read_cursor() { _read_cursor = 0; }
=======
#if (ZMQ_VERSION_MAJOR >= 4) && ((ZMQ_VERSION_MAJOR >= 2) && ZMQ_BUILD_DRAFT_API)
	/**
	 * Specify a group for the message to be sent via radio
	 *
	 * \param group the group that the message belongs to
	 * \return true if group was set successfully, false if there are no parts or not set successfully
	 */
	bool set_group(const std::string& group);
#endif

	// Stream reader style
	void reset_read_cursor();
>>>>>>> 85ae9602

	// Making them friend helps ADL
	// reader
	template<typename Type>
	friend message& operator>>(message& msg, Type& content)
	{
		content = msg.get<Type>(msg._read_cursor++);
		return msg;
	}

	// Writers - these all use copy styles
	/**
	 * @throws exception if conversion to BE byte stream is not supported
	 */
	template<class _Type>
	friend message& operator<<(message& msg, _Type content)
	{
		to_be(content, msg.raw_new_data(sizeof(_Type)));
		return msg;
	}

	// Queue manipulation
	void push_front(void const* content, std::size_t size);
	void push_front(char const* c_string);
	void push_front(std::string const& string);

	template<class _Type>
	void push_front(_Type content)
	{
		to_be(content, raw_new_data_front(sizeof(_Type)));
	}

	void pop_front();

	void push_back(void const* content, std::size_t data_size);

	template<typename _Type>void push_back(_Type content) {	*this << content;	}

	void pop_back();

	/** Use with moderation since it requires copying part to close the gap! */
	void remove(std::size_t part);

	// Move supporting
	message(message&& source) NOEXCEPT; // resets the read cursor on the source so cannot be const
	message& operator=(message&& rhs) NOEXCEPT;

	// Copy support : resets the read cursor on the source so cannot be const
	message copy() const; // copy-out => would require an additional move/assignment: deprecate??
	void copy(const message& source); // copy-in

	// Used for internal tracking
	void sent(std::size_t part);

	// Access to raw zmq details
<<<<<<< HEAD
	void const* raw_data(std::size_t part = 0) const;
	zmq_msg_t& raw_msg(std::size_t part = 0);
	zmq_msg_t& raw_new_msg(std::size_t reserve_data_size = 0);
	uint8_t* raw_new_data(std::size_t reserve_data_size);
	uint8_t* raw_new_data_front(std::size_t reserve_data_size);
=======
	void const* raw_data(size_t const part = 0) const;
	zmq_msg_t& raw_msg(size_t const part = 0);
	zmq_msg_t& raw_new_msg();
	zmq_msg_t& raw_new_msg(size_t const reserve_data_size);
>>>>>>> 85ae9602

	/**
	 * Check if the message is a signal.
	 * If the message has 1 part, has the correct size and if the 7 first bytes match
	 * the signal header we consider the message a signal.
	 * @return true if the message is a signal, false otherwise
	 */
	bool is_signal() const;

	/**
	 * Gets the read cursor for stream-style reading.
	 */
	size_t read_cursor() const NOEXCEPT { return _read_cursor; }

	/**
	 * Gets the remaining number of parts in the message.
	 */
	size_t remaining() const NOEXCEPT { return  _parts.size() - _read_cursor; }

	/**
	 * Moves the read cursor to the next element.
	 * @return the new read_cursor
	 */
	size_t next() NOEXCEPT { return ++_read_cursor; }

	// Move to private section when reached End-Of-Life.
	template<class _Type>
	ZMQPP_DEPRECATED("Use explicit template instantiation get<type>(part) instead.")
	void get(_Type& content, std::size_t part) const
	{
		content = get<_Type>(part);
	}

#if (ZMQ_VERSION_MAJOR == 4 && ZMQ_VERSION_MINOR >= 1)
	/**
	* Attemps to retrieve a metadata property from a message.
	* The underlying call is `zmq_msg_gets()`.
	*
	* @note The message MUST have at least one frame, otherwise this wont work.
	*/
	bool get_property(const std::string &property, std::string &out);
#endif

	friend void swap(message& lhs, message& rhs)
	{
		std::swap(lhs._parts, rhs._parts);
		std::swap(lhs._read_cursor, rhs._read_cursor);
	}

private:
	static void release_callback(void* data, void* hint);
	static void release_only_callback(void* data, void* hint);

	template<typename Object>
	static void deleter_callback(void* data)
	{
		delete static_cast<Object*>(data);
	}

	typedef std::deque<frame> parts_type;
	parts_type _parts;
	std::size_t _read_cursor;
};

// Specialisations
// Generic get<>

// Rely on NRVO for std::string
template<>
inline std::string message::get<std::string>(std::size_t part /* = 0 */) const
{
	return std::string(static_cast<const char*>(raw_data(part)), size(part));
}

template<>
inline char message::get<char>(std::size_t part) const
{
	assert(sizeof(char) == size(part));

	return *static_cast<const char*>(raw_data(part));
}

template<>
inline const char message::get<const char>(std::size_t part) const
{
	assert(sizeof(const char) == size(part));

	return *static_cast<const char*>(raw_data(part));
}

template<>
inline int message::get<int>(std::size_t part) const
{
	assert(sizeof(int) == size(part));

	const uint8_t* bytes = static_cast<const uint8_t*>(raw_data(part));
	return from_be<int>(bytes);
}

template<>
inline unsigned int message::get<unsigned int>(std::size_t part) const
{
	assert(sizeof(unsigned int) == size(part));

	const uint8_t* bytes = static_cast<const uint8_t*>(raw_data(part));
	return from_be<unsigned int>(bytes);
}

template<>
inline long message::get<long>(std::size_t part) const
{
	assert(sizeof(long) == size(part));

	const uint8_t* bytes = static_cast<const uint8_t*>(raw_data(part));
	return from_be<long>(bytes);
}

template<>
inline unsigned long message::get<unsigned long>(std::size_t part) const
{
	assert(sizeof(unsigned long) == size(part));

	const uint8_t* bytes = static_cast<const uint8_t*>(raw_data(part));
	return from_be<unsigned long>(bytes);
}

template<>
inline int8_t message::get<int8_t>(std::size_t part) const
{
	assert(sizeof(int8_t) == size(part));

	return *static_cast<const int8_t*>(raw_data(part));
}

template<>
inline int16_t message::get<int16_t>(std::size_t part) const
{
	assert(sizeof(int16_t) == size(part));

	const uint8_t* bytes = static_cast<const uint8_t*>(raw_data(part));
	return from_be<int16_t>(bytes);
}

template<>
inline signal message::get<signal>(std::size_t part) const
{
	assert(sizeof(signal) == size(part));
  
	const uint8_t* bytes = static_cast<const uint8_t*>(raw_data(part));
	return static_cast<signal>(from_be<int64_t>(bytes));
}

template<>
inline uint8_t message::get<uint8_t>(std::size_t part) const
{
	assert(sizeof(uint8_t) == size(part));

	return *static_cast<const uint8_t*>(raw_data(part));
}

template<>
inline uint16_t message::get<uint16_t>(std::size_t part) const
{
	assert(sizeof(uint16_t) == size(part));

	const uint8_t* bytes = static_cast<const uint8_t*>(raw_data(part));
	return from_be<uint16_t>(bytes);
}

template<>
inline float message::get<float>(std::size_t part) const
{
	assert(sizeof(float) == size(part));

	const uint8_t* bytes = static_cast<const uint8_t*>(raw_data(part));
	return from_be<float>(bytes);
}

template<>
inline double message::get<double>(std::size_t part) const
{
	assert(sizeof(double) == size(part));

	const uint8_t* bytes = static_cast<const uint8_t*>(raw_data(part));
	return from_be<double>(bytes);
}

template<>
inline bool message::get<bool>(std::size_t part) const
{
	assert(sizeof(uint8_t) == size(part));

	return *static_cast<const uint8_t*>(raw_data(part)) > 0;
}

// Generic call-by-ref get<>
template<>
inline void message::get<std::string>(std::string& std_string, std::size_t part) const
{
	std_string.assign(static_cast<const char*>(raw_data(part)), size(part));
}

// Generic operator<< <>
template<>
inline message& operator<< <uint8_t>(message& msg, uint8_t byte)
{
	msg.add_raw(&byte);
	return msg;
}

template<>
inline message& operator<< <int8_t>(message& msg, int8_t ch)
{
	return msg << static_cast<uint8_t>(ch);
}

template<>
inline message& operator<< <signal>(message& msg, signal sig)
{
  return msg << static_cast<int64_t>(sig);
}

template<>
inline message& operator<< <bool>(message& msg, bool truth)
{
  return msg << static_cast<uint8_t>(truth ? 1 : 0);
}

template<>
inline message& operator<< <const char*>(message& msg, const char* c_string)
{
	msg.add_raw(c_string, std::strlen(c_string));
	return msg;
}

template<>
inline message& operator<< <std::string>(message& msg,
                                         std::string std_string)
{
	return msg << std_string.c_str();
}

// Generic push_front<>
template<>
inline void message::push_front<uint8_t>(uint8_t byte)
{
	push_front(&byte, sizeof(uint8_t));
}

template<>
inline void message::push_front<int8_t>(int8_t ch)
{
	push_front(static_cast<uint8_t>(ch));
}

template<>
inline void message::push_front<signal>(signal sig)
{
	push_front(static_cast<int64_t>(sig));
}

template<>
inline void message::push_front<bool>(bool truth)
{
	push_front(static_cast<uint8_t>(truth ? 1 : 0));
}

template<>
inline void message::push_front<std::string>(std::string str)
{
	push_front(str.c_str());
}
}

#endif /* ZMQPP_MESSAGE_HPP_ */<|MERGE_RESOLUTION|>--- conflicted
+++ resolved
@@ -82,29 +82,7 @@
 	}
 
 	size_t parts() const;
-<<<<<<< HEAD
 	size_t size(std::size_t part) const;
-=======
-	size_t size(size_t const part) const;
-	std::string get(size_t const part) const;
-
-	void get(int8_t& integer, size_t const part) const;
-	void get(int16_t& integer, size_t const part) const;
-	void get(int32_t& integer, size_t const part) const;
-	void get(int64_t& integer, size_t const part) const;
-	void get(signal& sig, size_t const part) const;
-
-	void get(uint8_t& unsigned_integer, size_t const part) const;
-	void get(uint16_t& unsigned_integer, size_t const part) const;
-	void get(uint32_t& unsigned_integer, size_t const part) const;
-	void get(uint64_t& unsigned_integer, size_t const part) const;
-
-	void get(float& floating_point, size_t const part) const;
-	void get(double& double_precision, size_t const part) const;
-	void get(bool& boolean, size_t const part) const;
-
-	void get(std::string& string, size_t const part) const;
->>>>>>> 85ae9602
 
 	// Warn: If a pointer type is requested the message (well zmq) still 'owns'
 	// the data and will release it when the message object is freed on the sending
@@ -311,10 +289,6 @@
 		add_nocopy(const_cast<Type*>(content), data_size, ffn, hint);
 	}
 
-<<<<<<< HEAD
-	// Stream styles
-	void reset_read_cursor() { _read_cursor = 0; }
-=======
 #if (ZMQ_VERSION_MAJOR >= 4) && ((ZMQ_VERSION_MAJOR >= 2) && ZMQ_BUILD_DRAFT_API)
 	/**
 	 * Specify a group for the message to be sent via radio
@@ -327,7 +301,6 @@
 
 	// Stream reader style
 	void reset_read_cursor();
->>>>>>> 85ae9602
 
 	// Making them friend helps ADL
 	// reader
@@ -383,18 +356,11 @@
 	void sent(std::size_t part);
 
 	// Access to raw zmq details
-<<<<<<< HEAD
 	void const* raw_data(std::size_t part = 0) const;
 	zmq_msg_t& raw_msg(std::size_t part = 0);
 	zmq_msg_t& raw_new_msg(std::size_t reserve_data_size = 0);
 	uint8_t* raw_new_data(std::size_t reserve_data_size);
 	uint8_t* raw_new_data_front(std::size_t reserve_data_size);
-=======
-	void const* raw_data(size_t const part = 0) const;
-	zmq_msg_t& raw_msg(size_t const part = 0);
-	zmq_msg_t& raw_new_msg();
-	zmq_msg_t& raw_new_msg(size_t const reserve_data_size);
->>>>>>> 85ae9602
 
 	/**
 	 * Check if the message is a signal.
