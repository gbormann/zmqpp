/*
 * This Source Code Form is subject to the terms of the Mozilla Public
 * License, v. 2.0. If a copy of the MPL was not distributed with this
 * file, You can obtain one at http://mozilla.org/MPL/2.0/.
 *
 * This file is part of zmqpp.
 * Copyright (c) 2011-2015 Contributors as noted in the AUTHORS file.
 */

/**
 * \file
 *
 * \date   23 Sep 2011
 * \author Ben Gray (\@benjamg)
 */

#ifndef ZMQPP_SOCKET_TYPES_HPP_
#define ZMQPP_SOCKET_TYPES_HPP_

namespace zmqpp
{

/*!
 * \brief Socket types allowed by zmq
 *
 * The socket type choose at creation must be one of these types.
 *
 * Each is designed for a different use and has different limitations.
 */
ZMQPP_COMPARABLE_ENUM socket_type {
	/*!
	 * One to one - two way connection.\n
	 * Connect to ::pair.\n
	 * A \c pair socket has to be connected only one other pair socket and allows
	 * two way communication between them.
	 */
	pair       = ZMQ_PAIR,

	/*!
	 * One to many - fan out.\n
	 * Connect to ::subscribe or ::xsubscribe.\n
	 * Socket is send only.\n
	 * Socket will drop messages and not block.\n
	 * \c publish sockets allow sending of the same message to many subscribers
	 * each subscriber can limit what is sent through the socket_option::subscribe
	 * settings.
	 */
	publish    = ZMQ_PUB,

	/*!
	 * \note It seems doxygen can't work out which data is for the socket type and
	 * which is for the socket option so both get listed for both.
	 *
	 * One to many - fair-queued.\n
	 * Connect to ::publish or ::xpublish.\n
	 * Socket is receive only.\n
	 * The \c subscribe socket can connection to any number of publishers and will
	 * fairly pull messages from each. The socket_option::subscribe settings can
	 * be use to limit which messages are received and by default none are.
	 */
	subscribe  = ZMQ_SUB,

	/*!
	 * One to many - fair-queued.\n
	 * Connect to ::push.\n
	 * Socket is receive only.\n
	 * The \c pull socket fairly pulls messages from all pushers it is connected
	 * to.
	 */
	pull       = ZMQ_PULL,

	/*!
	 * One to many - load-balanced.\n
	 * Connect to ::pull.\n
	 * Socket is send only.\n
	 * Socket will block if unable to send.\n
	 * The \c push socket fairly distributes messages between any connected
	 * puller sockets.
	 */
	push       = ZMQ_PUSH,

	/*!
	 * One to many - fair-queued outgoing, last peer incoming.\n
	 * Connect to ::reply or ::xreply.\n
	 * Socket flips between send and receive only.\n
	 * Socket will block if unable to send.\n
	 * The \c request socket will fairly balance requests sent out to a
	 * replier and then can only be used to receive until that replier
	 * sends a reply.
	 */
	request    = ZMQ_REQ,

	/*!
	 * One to many - load-balanced incoming, last peer outgoing.\n
	 * Connect to ::request or ::xrequest.\n
	 * Socket flips between send and receive only.\n
	 * Socket will drop messages and not block.\n
	 * The \c reply socket can only receive until it pulls a message from a
	 * requester at which point it can only send until the reply is sent.
	 */
	reply      = ZMQ_REP,

	/*!
	 * One to many - fan out.\n
	 * Connect to ::subscribe or ::xsubscribe.\n
	 * Socket is send only with the exception of special subscription messages.\n
	 * Socket will drop messages and not block.\n
	 * \c xpublish act the same as ::publish sockets however also allow special
	 * subscription messages to be received from subscribers.
	 */
	xpublish   = ZMQ_XPUB,

	/*!
	 * One to many - fair-queued.\n
	 * Connect to ::publish or ::xpublish.\n
	 * Socket is receive only with the exception of special subscription messages\n
	 * \c xsubscribe act the same as ::subscribe sockets however also allow special
	 * subscription messages to be send to connected publishers.
	 */
	xsubscribe = ZMQ_XSUB,

	/*!
	 * One to many - fair-queued incoming, load-balanced outgoing.\n
	 * Connect to ::reply or ::xreply.\n
	 * Socket will block if unable to send.\n
	 * An \c xrequest socket balances requests between repliers and pulls replies
	 * back in a fair manner. Each request is expected to have exactly one reply.
	 */
	xrequest   = ZMQ_XREQ,

	/*!
	 * One to many - fair-queued incoming, targeted outgoing.\n
	 * Connect to ::request or ::xrequest.\n
	 * Socket will drop messages and not block.\n
	 * An \c xreply socket fairly pulls in requests from requesters and will
	 * label requests so it can return replies back to the correct target.
	 */
	xreply     = ZMQ_XREP,

	/*!
	 * One to many - fair-queued incoming, targeted outgoing.\n
	 * Connect to non-0mq sockets.\n
	 * Messages sent must consist of a identity target and a single data frame.
	 */
#if (ZMQ_VERSION_MAJOR >= 4)
	stream     = ZMQ_STREAM,
#endif

	// To match for people who prefer the shorter versions
	pub        = ZMQ_PUB,    /*!< version of ::publish to match zmq name convention */
	sub        = ZMQ_SUB,    /*!< version of ::subscribe to match zmq name convention */
	req        = ZMQ_REQ,    /*!< version of ::request to match zmq name convention */
	rep        = ZMQ_REP,    /*!< version of ::reply to match zmq name convention */
	xpub       = ZMQ_XPUB,   /*!< version of ::xpublish to match zmq name convention */
	xsub       = ZMQ_XSUB,   /*!< version of ::xsubscribe to match zmq name convention */
	xreq       = ZMQ_XREQ,   /*!< version of ::xrequest to match zmq name convention */
	xrep       = ZMQ_XREP,   /*!< version of ::xreply to match zmq name convention */

<<<<<<< HEAD
#ifdef ZMQ_BUILD_DRAFT_API
=======
#ifdef ZMQ_BUILD_DRAFT_API	
>>>>>>> 8b3bc19e
	server     = ZMQ_SERVER,  /*!< client-server pattern is intended for service-oriented architectures of various kinds. It provides an asynchronous two-way message flow. see http://rfc.zeromq.org/spec:41 */
	client     = ZMQ_CLIENT,  /*!< client-server pattern is intended for service-oriented architectures of various kinds. It provides an asynchronous two-way message flow. see http://rfc.zeromq.org/spec:41 */
	radio      = ZMQ_RADIO,   /*!< meant to eventually deprecate the use of ZMQ_PUB to build pub-sub architectures, also supports udp */
	dish       = ZMQ_DISH,    /*!< meant to eventually deprecate the use of ZMQ_SUB to build pub-sub architectures, also supports udp */
	gather     = ZMQ_GATHER,  /*!< intention is to extend the API to allow scatter/gather of multi-part data. as client-server does not support ZMQ_SNDMORE/ZMQ_RCVMORE */
	scatter    = ZMQ_SCATTER, /*!< intention is to extend the API to allow scatter/gather of multi-part data. as client-server does not support ZMQ_SNDMORE/ZMQ_RCVMORE */
	dgram      = ZMQ_DGRAM,   /*!< unknown, as documentation is somewhat lacking. supports udp? */
#endif

	// For completion
	router     = ZMQ_ROUTER, /*!< \deprecated Matches zmq 2.x xrep functionality. */
	dealer     = ZMQ_DEALER  /*!< \deprecated Matches zmq 2.x xreq functionality. */
};

}

#endif /* ZMQPP_SOCKET_TYPES_HPP_ */<|MERGE_RESOLUTION|>--- conflicted
+++ resolved
@@ -156,11 +156,7 @@
 	xreq       = ZMQ_XREQ,   /*!< version of ::xrequest to match zmq name convention */
 	xrep       = ZMQ_XREP,   /*!< version of ::xreply to match zmq name convention */
 
-<<<<<<< HEAD
-#ifdef ZMQ_BUILD_DRAFT_API
-=======
 #ifdef ZMQ_BUILD_DRAFT_API	
->>>>>>> 8b3bc19e
 	server     = ZMQ_SERVER,  /*!< client-server pattern is intended for service-oriented architectures of various kinds. It provides an asynchronous two-way message flow. see http://rfc.zeromq.org/spec:41 */
 	client     = ZMQ_CLIENT,  /*!< client-server pattern is intended for service-oriented architectures of various kinds. It provides an asynchronous two-way message flow. see http://rfc.zeromq.org/spec:41 */
 	radio      = ZMQ_RADIO,   /*!< meant to eventually deprecate the use of ZMQ_PUB to build pub-sub architectures, also supports udp */
