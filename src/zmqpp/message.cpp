/*
 * This Source Code Form is subject to the terms of the Mozilla Public
 * License, v. 2.0. If a copy of the MPL was not distributed with this
 * file, You can obtain one at http://mozilla.org/MPL/2.0/.
 *
 * This file is part of zmqpp.
 * Copyright (c) 2011-2015 Contributors as noted in the AUTHORS file.
 */

/*
 *  Created on: 9 Aug 2011
 *      Author: Ben Gray (@benjamg)
 */

#include <iostream>
#include <iomanip>

#include <algorithm>
#include <cassert>
#include <cstring>

#include "exception.hpp"
#include "message.hpp"

namespace zmqpp
{
message::message()
	: _read_cursor(0)
{
}

message::~message() { } // calls _parts default destructor

size_t message::parts() const { return _parts.size(); }

/*
 * The two const_casts in size and raw_data are a little bit hacky
 * but neither of these methods called this way actually modify data
 * so accurately represent the intent of these calls.
 */

size_t message::size(std::size_t part /* = 0 */) const
{
	if(part >= _parts.size())
	{
		throw exception("attempting to request a message part outside the valid range");
	}

	return _parts[part].size();
}

void const* message::raw_data(std::size_t part /* = 0 */) const
{
	if(part >= _parts.size())
	{
		throw exception("attempting to request a message part outside the valid range");
	}

	return _parts[part].data();
}

zmq_msg_t& message::raw_msg(std::size_t part /* = 0 */)
{
	if(part >= _parts.size())
	{
		throw exception("attempting to request a message part outside the valid range");
	}

	return _parts[part].msg();
}

zmq_msg_t& message::raw_new_msg(std::size_t reserve_data_size)
{
  if (0 == reserve_data_size)
	  _parts.emplace_back();
  else
	  _parts.emplace_back(reserve_data_size);

	return _parts.back().msg();
}

<<<<<<< HEAD
uint8_t* message::raw_new_data(std::size_t reserve_data_size)
=======
zmq_msg_t& message::raw_new_msg(size_t const reserve_data_size)
{
	_parts.push_back( frame(reserve_data_size) );

	return _parts.back().msg();
}

std::string message::get(size_t const part /* = 0 */) const
{
	return std::string(static_cast<char const*>(raw_data(part)), size(part));
}


// Move operators will take ownership of message parts without copying
void message::move(void* part, size_t const size, release_function const& release)
{
	callback_releaser* hint = new callback_releaser();
	hint->func = release;

	_parts.push_back( frame( part, size, &message::release_callback, hint ) );
}

// Stream reader style
void message::reset_read_cursor()
{
	_read_cursor = 0;
}

void message::get(int8_t& integer, size_t const part) const
{
	assert(sizeof(int8_t) == size(part));

	int8_t const* byte = static_cast<int8_t const*>(raw_data(part));
	integer = *byte;
}

void message::get(int16_t& integer, size_t const part) const
{
	assert(sizeof(int16_t) == size(part));

	uint16_t const* network_order = static_cast<uint16_t const*>(raw_data(part));
	integer = static_cast<int16_t>(ntohs(*network_order));
}

void message::get(int32_t& integer, size_t const part) const
{
	assert(sizeof(int32_t) == size(part));

	uint32_t const* network_order = static_cast<uint32_t const*>(raw_data(part));
	integer = static_cast<int32_t>(htonl(*network_order));
}

void message::get(int64_t& integer, size_t const part) const
{
	assert(sizeof(int64_t) == size(part));

	uint64_t const* network_order = static_cast<uint64_t const*>(raw_data(part));
	integer = static_cast<int64_t>(htonll(*network_order));
}

void message::get(signal &sig, size_t const part) const
{
    assert(sizeof(signal) == size(part));
    int64_t v;
    get(v, part);

    sig = static_cast<signal>(v);
}

void message::get(uint8_t& unsigned_integer, size_t const part) const
{
	assert(sizeof(uint8_t) == size(part));

	uint8_t const* byte = static_cast<uint8_t const*>(raw_data(part));
	unsigned_integer = *byte;
}

void message::get(uint16_t& unsigned_integer, size_t const part) const
>>>>>>> 85ae9602
{
	_parts.emplace_back(reserve_data_size);

	return _parts.back().bytes();
}

uint8_t* message::raw_new_data_front(std::size_t reserve_data_size)
{
	_parts.emplace_front(reserve_data_size);

	return _parts.front().bytes();
}

// Move operators will take ownership of message parts without copying
void message::move(void* content, std::size_t size,
                   const message::release_function& release,
                   bool managed_releaser)
{
	add_nocopy(content, size,
		(managed_releaser ? &release_callback : &release_only_callback),
		(managed_releaser ? new release_function(release) : const_cast<release_function*>(&release)));
}

void message::push_front(void const* content, std::size_t size)
  { _parts.emplace_front(content, size); }

void message::push_front(char const* c_string)
  { push_front(c_string, strlen(c_string)); }

void message::push_front(std::string const& string)
  { push_front(string.data(), string.size()); }

void message::pop_front()
  { _parts.pop_front(); } // advantage of std::deque

void message::push_back(void const* content, std::size_t data_size)
  {	add_raw( const_cast<void*>(content), data_size ); }

void message::pop_back()
  { _parts.pop_back(); }

void message::remove(std::size_t part)
  { _parts.erase( _parts.begin() + part ); }

message::message(message&& source) NOEXCEPT
{
	using std::swap;
	swap(*this, source);
}

message& message::operator=(message&& rhs) NOEXCEPT
{
	using std::swap;
	reset_read_cursor();
	swap(*this, rhs);
	return *this;
}

// TODO Track send status!
void message::copy(const message& source)
{
	_read_cursor = source._read_cursor;
	_parts.resize(source.parts());
	for (std::size_t ndx = 0; ndx < parts(); ++ndx)
		_parts[ndx] = source._parts[ndx].copy();
}

message message::copy() const
{
	message msg;
	msg.copy(*this);
	return msg;
}

// Used for internal tracking
void message::sent(std::size_t part)
{
	// sanity check
	assert(!_parts[part].is_sent());
	_parts[part].mark_sent();
}

// Note that these releasers are not thread safe, the only safety is provided by
// the socket class taking ownership so no updates can happen while zmq does its thing
// If used in a custom class this has to be dealt with.
//
// GB: It actually is thread-safe if the user-provided release
//     callback is reentrant!
void message::release_callback(void* data, void* hint)
{
	release_only_callback(data, hint);
	delete static_cast<release_function*>(hint);
}

void message::release_only_callback(void* data, void* hint)
{
	(*static_cast<release_function*>(hint))(data);
}

bool message::is_signal() const
{
	return parts() == 1
        	&& size(0) == sizeof(signal) 
        	&& static_cast<signal>(get<int64_t>(0) >> 8) == signal::header;
}

#if (ZMQ_VERSION_MAJOR == 4 && ZMQ_VERSION_MINOR >= 1)
bool message::get_property(const std::string &property, std::string &out)
{
	zmq_msg_t *zmq_raw_msg;
	try
	{
		zmq_raw_msg = &raw_msg();
	}
	catch (zmqpp::exception const&) // empty
	{
		return false;
	}

	const char *property_value = zmq_msg_gets(zmq_raw_msg, property.c_str());
	if (property_value == NULL)
	{
		// EINVAL is the only error code
		assert(errno == EINVAL);
		return false;
	}

	out = std::string(property_value);
	return true;
}
#endif

#if (ZMQ_VERSION_MAJOR >= 4) && ((ZMQ_VERSION_MAJOR >= 2) && ZMQ_BUILD_DRAFT_API)
bool message::set_group(const std::string& group)
{
	// Nothing was set
	if (_parts.empty())
		return false;

	// Use a loop to set, although in theory this message should not be multipart
	for (size_t i = 0; i < _parts.size(); i++)
	{
		if (zmq_msg_set_group(&raw_msg(i), group.c_str()) < 0)
			return false;
	}

	return true;
}
#endif
}<|MERGE_RESOLUTION|>--- conflicted
+++ resolved
@@ -79,88 +79,7 @@
 	return _parts.back().msg();
 }
 
-<<<<<<< HEAD
 uint8_t* message::raw_new_data(std::size_t reserve_data_size)
-=======
-zmq_msg_t& message::raw_new_msg(size_t const reserve_data_size)
-{
-	_parts.push_back( frame(reserve_data_size) );
-
-	return _parts.back().msg();
-}
-
-std::string message::get(size_t const part /* = 0 */) const
-{
-	return std::string(static_cast<char const*>(raw_data(part)), size(part));
-}
-
-
-// Move operators will take ownership of message parts without copying
-void message::move(void* part, size_t const size, release_function const& release)
-{
-	callback_releaser* hint = new callback_releaser();
-	hint->func = release;
-
-	_parts.push_back( frame( part, size, &message::release_callback, hint ) );
-}
-
-// Stream reader style
-void message::reset_read_cursor()
-{
-	_read_cursor = 0;
-}
-
-void message::get(int8_t& integer, size_t const part) const
-{
-	assert(sizeof(int8_t) == size(part));
-
-	int8_t const* byte = static_cast<int8_t const*>(raw_data(part));
-	integer = *byte;
-}
-
-void message::get(int16_t& integer, size_t const part) const
-{
-	assert(sizeof(int16_t) == size(part));
-
-	uint16_t const* network_order = static_cast<uint16_t const*>(raw_data(part));
-	integer = static_cast<int16_t>(ntohs(*network_order));
-}
-
-void message::get(int32_t& integer, size_t const part) const
-{
-	assert(sizeof(int32_t) == size(part));
-
-	uint32_t const* network_order = static_cast<uint32_t const*>(raw_data(part));
-	integer = static_cast<int32_t>(htonl(*network_order));
-}
-
-void message::get(int64_t& integer, size_t const part) const
-{
-	assert(sizeof(int64_t) == size(part));
-
-	uint64_t const* network_order = static_cast<uint64_t const*>(raw_data(part));
-	integer = static_cast<int64_t>(htonll(*network_order));
-}
-
-void message::get(signal &sig, size_t const part) const
-{
-    assert(sizeof(signal) == size(part));
-    int64_t v;
-    get(v, part);
-
-    sig = static_cast<signal>(v);
-}
-
-void message::get(uint8_t& unsigned_integer, size_t const part) const
-{
-	assert(sizeof(uint8_t) == size(part));
-
-	uint8_t const* byte = static_cast<uint8_t const*>(raw_data(part));
-	unsigned_integer = *byte;
-}
-
-void message::get(uint16_t& unsigned_integer, size_t const part) const
->>>>>>> 85ae9602
 {
 	_parts.emplace_back(reserve_data_size);
 
